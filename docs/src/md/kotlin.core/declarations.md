## Declarations

### Glossary

Entity
~ Distinguishable part of a program

Identifier
~ Name of a program entity

Path
~ Sequence of identifiers which references a program entity in a given [scope][Scopes and identifiers]

### Introduction

TODO(Examples)

Declarations in Kotlin are used to introduce entities (values, types, etc.); most declarations are *named*, i.e. they also assign an identifier to their own entity, however, some declarations may be *anonymous*.

Every declaration is accessible in a particular *scope*, which is dependent both on where the declaration is located and on the declaration itself.

### Classifier declaration

:::{.paste target=grammar-rule-classDeclaration}
:::
:::{.paste target=grammar-rule-objectDeclaration}
:::

Classifier declarations introduce new types to the program, of the forms described [here][Classifier types]. 
There are three kinds of classifier declarations:

* class declarations;
* interface declarations;
* object declarations.

#### Class declaration

A simple class declaration consists of the following parts.

* Name $c$;
* Optional primary [constructor declaration] $\ptor$;
* Optional supertype specifiers $S_1, \ldots, S_s$;
* Optional body $b$, which may include the following:
  - secondary [constructor declarations][Constructor declaration] $\stor_1, \ldots, \stor_c$;
  - instance initialization blocks $\init_1, \ldots, \init_i$;
  - property declarations $\prop_1, \ldots, \prop_p$;
  - function declarations $\md_1, \ldots, \md_m$;
  - companion object declaration $\companionObj$;
  - nested classifier declarations $\nested$.

and creates a simple classifier type $c : S_1, \ldots, S_s$.

Supertype specifiers are used to create inheritance relation between the declared type and the specified supertype. You can use classes and interfaces as supertypes, but not objects.

> Note: if supertype specifiers are absent, the declared type is considered to be implicitly derived from `kotlin.Any`.

It is allowed to inherit from a single class only, i.e., multiple class inheritance is not supported. 
Multiple interface inheritance is allowed.

Instance initialization block describes a block of code which should be executed during [object creation][Classifier initialization].

Property and function declarations in the class body introduce their respective entities in this class' scope, meaning they are available only on an entity of the corresponding class.

Companion object declaration `companion object CO { ... }` for class `C` introduces an object, which is available under this class' name or under the path `C.CO`. 
Companion object name may be omitted, in which case it is considered to be equal to `Companion`.

Nested classifier declarations introduce new classifiers, available under this class' name.
Further details are available [here][Nested and inner classifiers].

A parameterized class declaration, in addition to what constitutes a simple class declaration, also has a type parameter list $T_1, \ldots, T_m$ and extends the rules for a simple class declaration w.r.t. this type parameter list. 
Further details are described [here][Declarations with type parameters].

> Examples:
> 
> ```kotlin
> // An open class with no supertypes
> //
> open class Base
> 
> // A class inherited from `Base`
> //
> // Has a single read-only property `i`
> //   declared in its primary constructor
> //
> class B(val i: Int) : Base()
> 
> // An open class with no superclasses
> //
> // Has a single read-only property `i`
> //   declared in its body
> //
> // Initial value for the property is calculated
> //   in the init block
> //
> open class C(arg: Int) {
>     val i: Int
>     
>     init {
>         i = arg * arg
>     }
> }
> 
> // A class inherited from `C`
> //   Does not have a primary constructor,
> //   thus does not need to invoke the supertype constructor
> //
> // The secondary constructor delegates to the supertype constructor
> class D : C {
>     constructor(s: String) : super(s.toInt())
> }
> 
> // An open class inherited from `Base`
> //
> // Has a companion object with a mutable property `name`
> class E : Base() {
>     companion object /* Companion */ {
>         var name = "I am a companion object of E!"
>     }
> }
> ```

> Example:
> 
> ```kotlin
> class Pair(val a: Int, val b: Int) : Comparable<Pair> {
> 
>     fun swap(): Pair = Pair(b, a)
> 
>     override fun compareTo(other: Pair): Int {
>         val f = a.compareTo(other.a)
>         if (f != 0) return f
>         return b.compareTo(other.b)
>     }
> 
>     companion object {
>         fun duplet(a: Int) = Pair(a, a)
>     }
> }
> ```

##### Constructor declaration

There are two types of class constructors in Kotlin: primary and secondary.

A primary constructor is a concise way of describing class properties together with constructor parameters, and has the following form

$$\ptor : (p_1, \ldots, p_n)$$

where each of $p_i$ may be one of the following:

* regular constructor parameter $\name: \type$;
* read-only property constructor parameter $\texttt{val}\ \name: \type$;
* mutable property constructor parameter $\texttt{var}\ \name: \type$.

Property constructor parameters, together with being regular constructor parameters, also declare class properties of the same name and type.

> Important: if a property constructor parameter with type $T$ is specified as `vararg`, its corresponding class property type is the result of [*array type specialization*][Array types] of type `Array<`$\outV T$`>`.

One can consider primary constructor parameters to have the following syntactic expansion.

```kotlin
class Foo(i: Int, vararg val d: Double, var s: String) : Super(i, d, s) {}

class Foo(i: Int, vararg d_: Double, s_: String) : Super(i, d_, s_) {
  val d = d_
  var s = s_
}
```

When accessing property constructor parameters inside the class body, one works with their corresponding properties; however, when accessing them in the supertype specifier list (e.g., as an argument to a superclass constructor invocation), we see them as actual parameters, which cannot be changed.

If a class declaration has a primary constructor and also includes a class supertype specifier, that specifier must represent a valid invocation of the supertype constructor.

A secondary constructor describes an alternative way of creating a class instance and has only regular constructor parameters.

If a class has a primary constructor, any secondary constructor must delegate to either the primary constructor or to another secondary constructor via `this(...)`.

If a class does not have a primary constructor, its secondary constructors must delegate to either the superclass constructor via `super(...)` (if the superclass is present in the supertype specifier list) or to another secondary constructor via `this(...)`. 
If the only superclass is `kotlin.Any`, delegation is optional.

In all cases, it is forbidden if two or more secondary constructors form a delegation loop.

Class constructors (both primary and secondary) may have variable-argument parameters and default parameter values, just as regular functions.
Please refer to the [function declaration reference][Function declaration] for details.

If a class does not have neither primary, nor secondary constructors, it is assumed to implicitly have a default parameterless primary constructor.
This also means that, if a class declaration includes a class supertype specifier, that specifier must represent a valid invocation of the supertype constructor.

> Examples:
> 
> ```kotlin
> open class Base
> 
> class POKO : Base() {}
> 
> class NotQuitePOKO : Base {
>     constructor() : super() {}
> }
> 
> class Primary(val s: String) : Base() {
>     constructor(i: Int) : this(i.toString()) {}
> 
>     constructor(d: Double) : this(d.toInt()) {}
> 
>     // Error, has primary ctor,
>     //   needs to delegate to primary or secondary ctor
>     // constructor() : super() {}
> }
> 
> class Secondary : Base {
>     constructor(i: Int) : super() {}
> 
>     constructor(s: String) : this(s.toInt()) {}
> 
>     // Ok, no primary ctor,
>     //   can delegate to `super(...)`
>     constructor() : super() {}
> }
> ```

##### Nested and inner classifiers

If a classifier declaration $\ND$ is *nested* in another classifier declaration $\PD$, it creates a nested classifier type --- a classifier type available under the path $\PD.\ND$. 
In all other aspects, nested classifiers are equivalent to regular ones.

*Inner* classes are a special kind of nested classifiers, which introduce types of objects associated (linked) with other (parent) objects.
An inner class declaration $\ID$ nested in another classifier declaration $\PD$ may reference an *object* of type $\ID$ associated with it.

This association happens when instantiating an object of type $\ID$, as its constructor may be invoked only when a receiver of type $\PD$ is available, and this receiver becomes associated with the new instantiated object of type $\ID$.

For information on how type parameters of parent and nested / inner classifiers interoperate, we delegate you to the [type system][Inner and nested type contexts] section of the specification.

> Note: inner classes cannot be declared in [objects][Classifier declaration].

##### Inheritance delegation

In a classifier (an object or a class) declaration $C$, any supertype $I$ inheritance may be *delegated to* an arbitrary value $v$ if:

- The supertype $I$ is an interface type;
- $v$ has type $T$ such that $T <: I$.

The inheritance delegation uses a syntax similar to [property delegation][Delegated property declaration] using the `by` keyword, but is specified in the classifier declaration header and is a very different concept.
If inherited using delegation, each method $M$ of $I$ (whether they have a default implementation or not) is delegated to the corresponding method of $v$ as if it was overridden in $C$ with all the parameter values directly passed to the corresponding method in $v$, unless the body of $C$ itself has a suitable override of $M$ (see the [method overriding][Overriding] section).

The particular means on how $v$ is stored inside the classifier object is platform-defined.

Due to the [initialization order of a classifier object][Classifier initialization], the expression used to construct $v$ can not access any of the classifier object properties or methods excluding the parameters of the primary constructor.

##### Abstract classes

A [class declaration][Class declaration] can be marked `abstract`.
Such classes *cannot* be instantiated directly; they are used as superclasses for other classes or objects.

Abstract classes may contain one or more abstract members: members without implementation, which should be implemented in a subtype of this abstract class.

#### Data class declaration

A data class $\dataClass$ is a special kind of class, which represents a product type constructed from a number of data properties $(\dataClassParam_1, \ldots, \dataClassParam_m)$, described in its primary constructor.
Non-property constructor parameters are not allowed in the primary constructor of a data class.
As such, data classes allow Kotlin to reduce the boilerplate and generate a number of additional data-relevant functions.

* `equals() / hashCode() / toString()` functions compliant with [their contracts][`kotlin.Any`-bi]:
    - `equals(that)` returns true iff:
        - `that` has the same runtime type as `this`;
        - `this.prop == that.prop` returns `true` for every data property `prop`;
    - `hashCode()` returns the same numbers for objects `A` and `B` if they are equal w.r.t. the generated `equals`;
    - `toString` returns a string representations which is guaranteed to include the class name along with all the data properties' string representations.
* A `copy()` function for shallow object copying with the following properties:
    - It has the same number of parameters as the primary constructor with the same names and types;
    - It calls the primary constructor with the corresponding parameters at the corresponding positions;
    - It has defaults for all the parameters defaulting to the value of the corresponding property in `this` object.
* A number of `componentN()` functions for [destructuring declaration][Local property declaration]:
    - For the data property at position $N$ (**starting from 1**), the generated `component`$N$ function has the same type as this property and returns the value of this property;
    - It has an `operator` modifier, allowing it to be used in [destructuring declarations][Local property declaration];
    - The number of these functions is the same as the number of data properties.

All these functions consider only data properties $\{\dataClassParam_i\}$; e.g., your data class may include regular property declarations in its body, however, they will *not* be considered in the `equals()` implementation or have a `componentN()` generated for them.

There are several rules as to how these generated functions may be explicified or inherited.

> Note: a generated function is explicified, if its implementation is provided explicitly in the body of the data class.
> A generated function is inherited, if its implementation is taken from a supertype of the data class.

The declarations of `equals`, `hashCode` and `toString` may be explicified similarly to how overriding works in normal classes.
If a correct explicit implementation is available, no function is generated.
Other functions (`copy`, `componentN`) **cannot** be explicified.

The declarations of `equals`, `hashCode` and `toString` may be inherited from the base class, if it provides a `final` version with a [matching signature][Function signature].
If a correct inherited implementation is available, no function is generated.
Other functions (`copy`, `componentN`) **cannot** be inherited.

In addition, for every generated function, if any of the base types provide an open function with a [matching signature][Function signature], it is automatically overridden by the generated function as if it was generated with an `override` modifier.

> Note: base classes may also have functions that have a conflicting signature with the same function name.
> As expected, these cases result in override or overload conflicts the same way they would with a normal class declaration.

Data classes have the following restrictions:

* Data classes are closed and cannot be [inherited][Inheritance] from;
* Data classes must have a primary constructor with property constructor parameters only, which become data properties for the data class;
* There must be at least one data property in the primary constructor;
* Data properties cannot be specified as `vararg` constructor arguments.

[`kotlin.Any`-bi]: #kotlin.any-1

#### Enum class declaration

Enum class $E$ is a special kind of class with the following properties:

- It has a number of predefined values that are declared in the class itself (*enum entries*);
- No other values of this class can be constructed;
- It implicitly inherits the built-in class [`kotlin.Enum<E>`][`kotlin.Enum`] (and cannot have any other base classes);
- It it implicitly final and cannot be inherited from;
- It has special syntax to accommodate for the properties described above.

Enum class body uses special kind of syntax (see grammar) to declare enum entries in addition to all other declarations inside the class body.
Enum entries have their own bodies that may contain their own declarations, similar to [object declarations][Classifier declaration].

> Note: an enum class can have zero enum entries.
> This makes objects of this class impossible to construct.

Every enum entry of class `E` implicitly overrides members of `kotlin.Enum<E>` in the following way:

- ```kotlin
  public final val name: String
  ```

  defined to be the same as the name of the entry as declared in code;

- ```kotlin
  public final val ordinal: Int
  ```

  defined to be the ordinal of the entry, e.g. the position of this entry in the list of entries, starting with 0;

- ```kotlin
  public override final fun compareTo(other: E): Int
  ```

  (a member of `kotlin.Comparable<E>`) defined by default to compare entries by their ordinals, but may be overridden to have different behaviour both in the enum class declaration and in entry declarations;

- ```kotlin
  public override fun toString(): String
  ```

  (a member of `kotlin.Any`) defined by default to return the entry name, but may be overridden  to have different behaviour both in the enum class declaration and in entry declarations.

In addition to these, every enum class type `E` has the following **static** member functions declared implicitly:

- ```kotlin
  public final static fun valueOf(value: String): E
  ```

   returning an object corresponding to the entry with the name equal to `value` parameter of the call;

- ```kotlin
  public final static fun values(): kotlin.Array<E>
  ```
  
  returning an [array][Array types] of all possible enum values.
  Every invocation of this function returns a new array to disallow changing its contents.

> Important: `static` is not a valid Kotlin keyword and is only used here for clarity

> Note: these static member functions are handled differently by the [overload resolution][Overload resolution].

> Note: Kotlin standard library introduces another function to access all enum values for a specific enum class called `kotlin.enumValues<T>`.
> Please refer to the standard library documentation for details.

#### Annotation class declaration

Annotations class is a special kind of class that is used to declare [annotations][Annotations].
Annotation classes have the following properties:

- They cannot have any secondary constructors;
- All the primary constructor parameters must use the property syntax;
- They implicitly inherit `kotlin.Annotation` class (and cannot have any other base classes);
- They cannot implement interfaces;
- They are implicitly closed and cannot be inherited from;
- They may not have any member functions, properties not declared in the primary constructor or any overriding declarations;
- They cannot have companion objects;
- They cannot have nested classes;
- They cannot have type parameters;
- The types of primary constructor parameters are limited to:
    - `kotlin.String`;
    - `kotlin.KClass`;
    - [Built-in number types][Built-in types];
    - Other annotation types;
    - Arrays of any other allowed type.

Annotation classes cannot be constructed directly, but their primary constructors are used when specifying [code annotations][Annotations] for other entities.

#### Interface declaration

Interfaces differ from classes in that they cannot be directly instantiated in the program, they are meant as a way of describing a contract which should be satisfied by the interface's subtypes. 
In other aspects they are similar to classes, therefore we shall specify their declarations by specifying their differences from class declarations.

* An interface cannot have a class as its supertype;
* An interface cannot have a constructor;
* Interface properties cannot have initializers or backing fields;
* Interface properties cannot be delegated;
* An interface cannot have inner classes (but can have nested classes and companion objects);
* An interface and all its members are implicitly open;
* All interface member properties and functions are implicitly public;
    * Trying to declare a non-public member property or function in an interface is an compile-time error.

##### Functional interface declaration

A *functional interface* is an interface with a **single** abstract function and no other abstract properties or functions.

A function interface declaration is marked as `fun interface`.
It has the following additional restrictions compared to regular [interface declarations][Interface declaration].

* A functional interface can have only one abstract member function, which must be non-parameterized;
* A functional interface cannot have any abstract member properties;

A functional interface has an associated [function type][Function types], which is the same as the function type of its single abstract member function.

> Important: the associated function type of a functional interface is different from the type of said functional interface.

If one needs an object of a functional interface type, they can use the regular ways of implementing an interface, either via an [anonymous object declaration][Object literals] or as a complete [class][Classifier declaration].
However, as functional interface essentially represents a single function, Kotlin supports the following additional ways of providing a functional interface implementation from function values (expressions with function type).

* If a lambda literal `L` is preceded with a functional interface name `T`, and the type of `L` is a subtype of the associated function type of `T`, this expression creates an instance of `T` with lambda literal `L` used as its abstract member function implementation.

> Example:
> 
> ```kotlin
> fun interface FI {
>      fun bar(s: Int): Int
> }
> 
> fun foo() {
>     val fi = FI { it }
>     val fi2 = FI { s: Int -> s + 42 }
>     val fi3 = FI { s: Number -> s.toInt() }
> }
> ```

* If an expression `L` is used as an argument of functional type `T` in a [function call][Function calls and property access], and the type of `L` is a subtype of the associated function type of `T`, this argument is considered as an instance of `T` with expression `L` used as its abstract member function implementation.

> Example:
> 
> ```kotlin
> fun interface FI {
>     fun bar(s: Int): Int
> }
> 
> fun doIt(fi: FI) {}
> 
> fun foo() {
>     doIt { it }
>     doIt { s: Int -> s + 42 }
>     doIt { s: Number -> s.toInt() }
> 
>     doIt(fun(s): Int { return s; })
> 
>     val l = { s: Number -> s.toInt() }
> 
>     doIt(l)
> }
> ```

> Informally: this feature is known as "Single Abstract Method" (SAM) conversion.

> Note: in Kotlin version 1.3 and earlier, SAM conversion was not available for Kotlin functional interfaces.
> It was, however, available on Kotlin/JVM for Java functional interfaces.

#### Object declaration

Object declarations are similar to class declaration in that they introduce a new classifier type, but, unlike class or interface declarations, they also introduce a value of this type in the same declaration.
No other values of this type may be declared, making object a single existing value of its type.

> Note: This is similar to *singleton pattern* common to object-oriented programming in introducing a type which includes a single global value.

Similarly to interfaces, we shall specify object declarations by highlighting their differences from class declarations.

* An object can only be declared in a declaration scope;
* An object type cannot be used as a supertype for other types;
* An object cannot have an explicit primary or secondary constructor;
* An object cannot have a companion object;
* An object may not have inner classes;
* An object cannot be parameterized, i.e., cannot have type parameters.

> Note: an object is assumed to implicitly have a default parameterless primary constructor.

> Note: this section is about declaration of _named_ objects. 
> Kotlin also has a concept of _anonymous_ objects, or object literals, which are similar to their named counterparts, but are expressions rather than declarations and, as such, are described in the [corresponding section][Object literals].

#### Classifier initialization

When creating a class or object instance via one of its constructors $ctor$, it is initialized in a particular order, which we describe here.

A primary $pctor$ or secondary constructor $ctor$ has a corresponding superclass constructor $sctor$ defined as follows.

* For primary constructor $pctor$, a corresponding superclass constructor $sctor$ is the one from the supertype specifier list;
* For secondary constructor $ctor$, a corresponding supertype constructor $sctor$ is the one ending the constructor delegation chain of $ctor$;
* If an explicit superclass constructor is not available, `Any()` is implicitly used.

When a classifier type is initialized using a particular secondary constructor $ctor$ delegated to primary constructor $pctor$ which, in turn, is delegated to the corresponding superclass constructor $sctor$, the following happens, in this *initialization order*:

- $pctor$ is invoked using the specified parameters, initializing all the properties declared by its property parameters *in the order of appearance in the constructor declaration*;
- The superclass object is initialized as if created by invoking $sctor$ with the specified parameters;
- Interface delegation expressions are invoked and the result of each is stored in the object to allow for interface delegation, *in the order of appearance of delegation declarations in the supertype specifier list*;
- Each property initialization code as well as the initialization blocks in the class body are invoked *in the order of appearance in the class body*;
- $ctor$ body is invoked using the specified parameters.

> Note: this means that if an `init`-block appears between two property declarations in the class body, its body is invoked between the initialization code of these two properties.

The initialization order stays the same if any of the entities involved are omitted, in which case the corresponding step is also omitted (e.g., if the object is created using the primary constructor, the body of the secondary one is not invoked).

If any step in the initialization order creates a loop, it is considered to be undefined behavior.

If any of the properties are accessed before they are initialized w.r.t initialization order (e.g., if a method called in an initialization block accesses a property declared *after* the initialization block), the value of the property is undefined.

> Note: this can also happen if a property is captured in a lambda expression used in some way during subsequent initialization steps.

> Examples:
> 
> ```kotlin
> open class Base(val v: Any?) {
>     init {
>         println("2: $this")
>     }
> }
> 
> class Init(val a: Number /* (1) */) : Base(0xC0FFEE) /* (2) */ {
> 
>     init {
>         println("3: $this") /* (3) */
>     }
> 
>     constructor(v: Int) : this(v as Number) {
>         println("10: $this") /* (10) */
>     }
> 
>     val b: String = a.toString() /* (4) */
> 
>     init {
>         println("5: $this") /* (5) */
>     }
> 
>     var c: Any? = "b is $b" /* (6) */
> 
>     init {
>         println("7: $this") /* (7) */
>     }
> 
>     val d: Double = 42.0 /* (8) */
> 
>     init {
>         println("9: $this") /* (9) */
>     }
> 
>     override fun toString(): String {
>         return "Init(a=$a, b='$b', c=$c, d=$d)"
>     }
> }
> 
> fun main() {
>     Init(5)
>     // 2: Init(a=null, b='null', c=null, d=0.0)
>     // 3: Init(a=5, b='null', c=null, d=0.0)
>     // 5: Init(a=5, b='5', c=null, d=0.0)
>     // 7: Init(a=5, b='5', c=b is 5, d=0.0)
>     // 9: Init(a=5, b='5', c=b is 5, d=42.0)
>     // 10: Init(a=5, b='5', c=b is 5, d=42.0)
>     
>     // Here we can see how the undefined values for
>     //   uninitialized properties may leak outside
> }
> ```

### Function declaration

:::{.paste target=grammar-rule-functionDeclaration}
:::
:::{.paste target=grammar-rule-functionBody}
:::

Function declarations assign names to functions --- blocks of code which may be called by passing them a number of arguments. 
Functions have special *function types* which are covered in more detail [here][Function types].

A simple function declaration consists of four main parts:

* Name $f$;
* Parameter list $(p_1: P_1 [= v_1], \ldots, p_n: P_n [= v_n])$;
* Return type $R$;
* Body $b$.

and has a function type $f : (p_1: P_1, \ldots, p_n: P_n) \rightarrow R$.

Parameter list $(p_1: P_1 [= v_1], \ldots, p_n: P_n [= v_n])$ describes function parameters --- inputs needed to execute the declared function. 
Each parameter $p_i: P_i = v_i$ introduces $p_i$ as a name of value with type $P_i$ available inside function body $b$; therefore, parameters are final and cannot be changed inside the function. 
A function may have zero or more parameters.

A parameter may include a default value $v_i$, which is used if the corresponding argument is not specified in function invocation; $v_i$ must be an expression which evaluates to type $V <: P_i$.

Return type $R$, if omitted, is calculated as follows.

* If function body $b$ is present in the expression form and it may be inferred to have a valid type $B : B \not \equiv \Nothing$, $R \equiv B$.
* If function body $b$ is present in the block form, $R \equiv \Unit$.

In other cases return type $R$ cannot be omitted and must be specified explicitly.

> As type `kotlin.Nothing` has a [special meaning][`kotlin.Nothing`] in Kotlin type system, it must be specified explicitly, to avoid spurious `kotlin.Nothing` function return types.

Function body $b$ is optional; if it is omitted, a function declaration creates an *abstract* function, which does not have an implementation.
This is allowed only inside an [abstract class][Abstract classes].
If a function body $b$ is present, it should evaluate to type $B$ which should satisfy $B <: R$.

TODO([Kotlin 1.3+, Experimental] `expect` and `external` functions also do not have implementations)

A parameterized function declaration consists of five main parts.

* Name $f$;
* Type parameter list $T_1, \ldots, T_m$;
* Parameter list $(p_1: P_1 = v_1, \ldots, p_n: P_n = v_n)$;
* Return type $R$;
* Body $b$.

and extends the rules for a simple function declaration w.r.t. type parameter list. Further details are described [here][Declarations with type parameters].

#### Function signature

In some cases we need to establish whether one function declaration *matches* another, e.g., for checking [overridability][Overriding].
To do that, we compare *function signatures*, which consist of the following.

* Name $f$;
* Type parameter list $T_1, \ldots, T_m$ (if present);
* Parameter list $P_1, \ldots, P_n$.

Two function signatures $A$ and $B$ are considered *matching*, if the following is true.

* Name of $A$ is the same as the name of $B$;
* Formal parameter types of $A$ are pairwise equal to the formal parameter types of $B$ w.r.t. possible type parameter substitutions;
* If the number of type parameters is the same, type parameters of $A$ must be pairwise [equivalent][Subtyping] to the type parameters of $B$.

> Important: a platform implementation may change which function signatures are considered matching, depending on the platform's specifics.

#### Named, positional and default parameters

Kotlin supports *named* parameters out-of-the-box, meaning one can bind an argument to a parameter in function invocation not by its position, but by its name, which is equal to the argument name.

```kotlin
fun bar(a: Int, b: Double, s: String): Double = a + b + s.toDouble()

fun main(args: Array<String>) {
    println(bar(b = 42.0, a = 5, s = "13"))
}
```

> Note: it is prohibited to bind the same named parameter to an argument several times, such invocations should result in a compile-time error.

All the names of named parameters are resolved at compile-time, meaning that performing a call with a parameter name not used at declaration-site is a compile-time error.

If one wants to mix named and positional arguments, the argument list must conform to the following form: $PoN_1, \ldots, PoN_M, N_1, \ldots, N_Q$, where $PoN_i$ is an i-th argument in either positional or named form, $N_j$ is a named argument irregardless of its position.

> Note: in Kotlin version 1.3 and earlier, $PoN_i$ were restricted to positional arguments only.

If one needs to provide a named argument to a [variable length parameter][Variable length parameters], it can be achieved via either regular named argument `arg = arr` or a spread operator expression form `arg = *arr`.
In both cases type of `arr` must be a subtype of [$\ATS(\Array(\outV T))$][Array types] for a variable length parameter of type $T$.

> Note: in Kotlin version 1.3 and earlier, only the spread operator expression form for named variable length arguments was supported.

Kotlin also supports *default* parameters --- parameters which have a default value used in function invocation, if the corresponding argument is missing. Note that default parameters cannot be used to provide a value for positional argument *in the middle* of the positional argument list; allowing this would create an ambiguity of which argument for position $i$ is the correct one: explicit one provided by the developer or implicit one from the default value.

```kotlin
fun bar(a: Int = 1, b: Double = 42.0, s: String = "Hello"): Double =
    a + b + s.toDouble()

fun main(args: Array<String>) {
    // Valid call, all default parameters used
    println(bar())
    // Valid call, defaults for `b` and `s` used
    println(bar(2))
    // Valid call, default for `b` used
    println(bar(2, s = "Me"))

    // Invalid call, default for `b` cannot be used
    println(bar(2, "Me"))
}
```

In summary, argument list should have the following form:

* Zero or more arguments in either positional or named form;
* Zero or more named arguments.

Missing arguments are bound to their default values, if they exist.

#### Variable length parameters

One of the parameters may be designated as being variable length (aka *vararg*).
A parameter list $(p_1, \ldots, \text{vararg }p_i: P_i = v_i, \ldots, p_n)$ means a function may be called with any number of arguments in the i-th position.
These arguments are represented inside function body $b$ as a value $p_i$ of type, which is the result of [*array type specialization*][Array types] of type $\Array(\outV P_i)$.

> Important: we also consider variable length parameters to have such types for the purposes of type inference and calls with named parameters.

If a variable length parameter is not last in the parameter list, all subsequent arguments in the function invocation should be specified as named arguments.

If a variable length parameter has a default value, it should be an expression which evaluates to a value of type, which is the result of [*array type specialization*][Array types] of type  $\Array(\outV P_i)$.

A value of type $Q <: \ATS(\Array(\outV P_i))$ may be *unpacked* to a variable length parameter in function invocation using [spread operator][Spread operator expressions]; in this case array elements are considered to be separate arguments in the variable length parameter position.

> Note: this means that, for variable length parameters corresponding to specialized array types, unpacking is possible only for these specialized versions; for a variable length parameter of type `Int`, for example, unpacking is valid only for `IntArray`, and not for `Array<Int>`.

A function invocation may include several spread operator expressions corresponding to the vararg parameter.

#### Extension function declaration

An _extension function declaration_ is similar to a standard function declaration, but introduces an additional special function parameter, the _receiver parameter_. 
This parameter is designated by specifying the receiver type (the type before `.` in function name), which becomes the type of this receiver parameter. 
This parameter is not named and must always be supplied (either explicitly or implicitly), e.g. it cannot be a variable-argument parameter, have a default value, etc.

Calling such a function is special because the receiver parameter is not supplied as an argument of the call, but as the [_receiver_][Receivers] of the call, be it implicit or explicit. 
This parameter is available inside the scope of the function as the implicit receiver or `this`-expression, while nested scopes may introduce additional receivers that take precedence over this one. 
See [the receiver section][Receivers] for details. 
This receiver is also available (as usual) in nested scope using labeled `this` syntax using the name of the declared function as the label.

For more information on how a particular receiver for each call is chosen, please refer to the [overloading section][Overload resolution].

> Note: when declaring extension functions inside classifier declarations, this receiver takes precedence over the classifier object, which is usually the current receiver inside nested functions

For all other purposes, extension functions are not different from non-extension functions.

Examples:

```kotlin
fun Int.foo() { println(this + 1) } // this has type Int

fun main(args: Array<String>) {
    2.foo() // prints "3"
}

class Bar {
    fun foo() { println(this) } // this has type Bar
    fun Int.foo() { println(this) } // this has type Int
}
```

#### Inlining

A function may be declared `inline` using a special `inline` modifier.
This allows the compiler to inline the function at call-site, replacing the call with the body of the function with arguments mapped to corresponding parameters.
It is unspecified whether inlining will actually be performed, however.

Declaring a function `inline` has two additional effects:

- It allows type parameters of the function to be declared `reified`, making them [runtime-available][Runtime-available types] and allowing usage of specific expressions involving these parameters, such as [type checks][Type-checking expression] and [class literals][Class literals].
  Calling such a function is only allowed in a context where a particular type argument provided for this type parameter is also a runtime-available type.
- Any parameter of this function of a [function type][Function types] is treated as *inlined* parameter unless it has one of two special modifiers: `crossinline` or `noinline`.
  If a particular argument corresponding to inline parameter is a [lambda literal][Lambda literals], this lambda literal is considered *inlined* and, in particular, affects the way the [return expressions][Return expressions] are handled in its body. See the corresponding section for details.

Inlined parameters are not allowed to escape the scope of the function body, meaning that they cannot be stored in variables, returned from the function or captured by other values.
They may only be called inside the function body.

Crossinline parameters may not be stored or returned from the function, but may be captured (for example, by [object literals][Object literals] or other non-inlined lambda literals).

Noinline parameters may be treated as any other values.

Particular platforms may introduce additional restrictions or guarantees for the inlining mechanism.

#### Tail recursion optimization

A function may be declared *tail-recursive* by using a special `tailrec` modifier.
A tail-recursive function that contains a recursive call to itself may be optimized to a non-recursive form by a particular platform in order to avoid problems of recursion such as a possibility of stack overflows possible on some platforms.

In order to be applicable for such an optimization, the function must adhere to tail recursive form: for all paths containing recursive calls the result of the recursive call must also be the result of the function.
If a function declaration is marked with the `tailrec` modifier, but is not actually applicable for the optimization, it must produce a compile-time warning.

### Property declaration

:::{.paste target=grammar-rule-propertyDeclaration}
:::

<<<<<<< HEAD
Kotlin uses *properties* to represent object-like entities, such as local variables, class fields or top-level values.

Property declarations may create read-only (`val`) or mutable (`var`) entities in their respective scope.
Properties may also have custom getter or setter --- functions which are used to read or write the property value.
=======
Property declarations are used to create read-only (`val`) or mutable (`var`) entities in their respective scope. 
Properties may also have custom getter or setter --- special functions which are used to read or write the property value.
Getters and setters cannot be called directly, but rather define how the corresponding properties behave when accessed.
>>>>>>> 28246e35

#### Read-only property declaration

A read-only property declaration `val x: T = e` introduces `x` as a name of the result of `e`. 

A read-only property declaration may include a custom [getter][Getters and setters] in the form of

```kotlin
val x: T = e
    get(): T { ... } // (1)
```

or

```kotlin
val x: T = e
    get(): T = ... // (2)
```

in which case `x` is used as a synonym to the getter invocation. 
All of the right-hand value `e`, the type `T` in both positions, and the getter are optional, however, at least one of them must be specified. 
More so, if we cannot infer the resulting property type from the type of `e` or from the type of getter in expression form (2), the type `T` must be specified explicitly either as the property type, or as the getter return type.
In case both `e` and `T` are specified, the type of `e` must be a subtype of `T` (see [subtyping][Subtyping] for more details).

The initializer expression `e`, if given, serves as the starting value for the property backing field (see [getters and setters section][Getters and setters] for details) and is evaluated when the property is created.
Properties that are not allowed to have backing fields (see [getters and setters section][Getters and setters] for details) are also not allowed to have initializer expressions.

> Note: although a property with an initializer expression looks similar to an [assignment][Assignments], it is different in several key ways: first, a read-only property cannot be assigned, but may have an initializer expression; second, the initializer expression never invokes the property setter, but assigns the property backing field value directly.

#### Mutable property declaration

A mutable property declaration `var x: T = e` introduces `x` as a name of a mutable variable with type `T` and initial value equals to the result of `e`. 
The rules regarding the right-hand value `e` and the type `T` match those of a read-only property declaration.

A mutable property declaration may include a custom [getter][Getters and setters] and/or custom [setter][Getters and setters] in the form of

```kotlin
var x: T = e
    get(): TG { ... }
    set(value: TS) { ... }
```

in which case `x` is used as a synonym to the getter invocation when read from and to the setter invocation when written to.

#### Local property declaration

If a property declaration is local, it creates a local entity which follows most of the same rules as the ones for regular property declarations.
However, local property declarations cannot have custom getters or setters.

Local property declarations also support [*destructuring* declaration][Destructuring declarations] in the form of

```kotlin
val (a: T, b: U, c: V, ...) = e
```

which is a syntactic sugar for the following expansion

```kotlin
val a: T = e.component1()
val b: U = e.component2()
val c: V = e.component3()
...
```

where `componentN()` should be a valid operator function available on the result of `e`.
Some of the entries in the destructuring declaration may be replaced with an *ignore marker* `_`, which signifies that no variable is declared and no `componentN()` function is called.

As with regular property declaration, type specification is optional, in which case the type is inferred from the corresponding `componentN()` function.
Destructuring declarations cannot use getters, setters or delegates and must be initialized in-place.

#### Getters and setters

As mentioned before, a property declaration may include a custom getter and/or custom setter (together called *accessors*) in the form of

```kotlin
var x: T = e
    get(): TG { ... }
    set(anyValidArgumentName: TS): RT { ... }
```

These functions have the following requirements

* $TG \equiv T$;
* $TS \equiv T$;
* $RT \equiv \mathtt{kotlin.Unit}$;
* Types $TG$, $TS$ and $RT$ are optional and may be omitted from the declaration;
  
* Read-only properties may have a custom getter, but not a custom setter;
* Mutable properties may have any combination of a custom getter and a custom setter
  
* Setter argument may have any valid identifier as argument name.

> Note: Regular coding convention recommends `value` as the name for the setter argument

One can also omit the accessor body, in which case a *default* implementation is used (also known as default accessor).

```kotlin
var x: T = e
    get
    set
```

> This notation is usually used if you need to change some aspects of an accessor (i.e., its visibility) without changing the default implementation.

Getters and setters allow one to customize how the property is accessed, and may need access to the property's *backing field*, which is responsible for actually storing the property data. 
It is accessed via the special `field` property available inside accessor body, which follows these conventions

* For a property declaration of type `T`, `field` has the same type `T`
* `field` is read-only inside getter body
* `field` is mutable inside setter body

However, the backing field is created for a property only in the following cases

* A property has no custom accessors;
* A property has a default accessor;
* A property has a custom accessor, and it uses `field` property;
* A mutable property has a custom getter or setter, but not both.

In all other cases a property has no backing field.
Properties without backing fields are not allowed to have initializer expressions.

Read/write access to the property is replaced with getter/setter invocation respectively. 
Getters and setters allow for some modifiers available for function declarations (for example, they may be declared `inline`, see grammar for details).
Properties themselves may also be declared `inline`, meaning that both getter and setter of said property are `inline`.

#### Delegated property declaration

A delegated read-only property declaration `val x: T by e` introduces `x` as a name for the *delegation* result of property `x` to the entity `e` or to the delegatee of `e` provided by [`provideDelegate`](#provide-delegate).
For the former, one may consider these properties as regular properties with a special *delegating* [getters][Getters and setters]:

```kotlin
val x: T by e
```

is the same as

```kotlin
val x$delegate = e
val x: T
    get(): T = x$delegate.getValue(thisRef, ::x)
```

Here every access to such property (`x` in this case) becomes an [overloadable][Operator overloading] form which is expanded into the following:

```kotlin
e.getValue(thisRef, property)
```

where 

- `e` is the delegating entity; the compiler needs to make sure that this is accessible in any place `x` is accessible;
- `getValue` is a suitable operator function available on `e`;
- `thisRef` is the [receiver][Receivers] object for the property.
  This argument is `null` for local properties;
- `property` is an object of the type `kotlin.KProperty<*>` that contains information relevant to `x` (for example, its name, see standard library documentation for details).

A delegated mutable property declaration `var x: T by e` introduces `x` as a name of a mutable entity with type `T`, access to which is *delegated* to the entity `e` or to the delegatee of `e` provided by [`provideDelegate`](#provide-delegate).
As before, one may view these properties as regular properties with special *delegating* [getters and setters][Getters and setters]:

```kotlin
var x: T by e
```

is the same as

```kotlin
val x$delegate = e
var x: T
    get(): T = x$delegate.getValue(thisRef, ::x)
    set(value: T) { x$delegate.setValue(thisRef, ::x, value) }
```

Read access is handled the same way as for a delegated read-only property. 
Any write access to `x` (using, for example, an assignment operator `x = y`) becomes an overloadable form with the following expansion:

```kotlin
e.setValue(thisRef, property, y)
```

where 

- `e` is the delegating entity; the compiler needs to make sure that this is accessible in any place `x` is accessible;
- `getValue` is a suitable operator function available on `e`;
- `thisRef` is the [receiver][Receivers] object for the property.
  This argument is `null` for local properties;
- `property` is an object of the type `kotlin.KProperty<*>` that contains information relevant to `x` (for example, its name, see standard library documentation for details);
- `y` is the value `x` is assigned to.
  In case of complex assignments (see the [assignment][Assignments] section), as they are all overloadable forms, first the assignment expansion is performed, and after that, the expansion of the delegated property using normal assignment.

The type of a delegated property may be omitted at the declaration site, meaning that it may be [inferred][Type inference] from the delegating function itself, as it is with regular getters and setters.
If this type is omitted, it is inferred as if it was assigned the value of its expansion.
If this inference fails, it is a compile-time error.

::: {#provide-delegate}
If the delegate expression has a suitable operator function called `provideDelegate`, a *provided* delegate is used instead.
The provided delegate is accessed using the following expansion:

```kotlin
val x: T by e
```

is the same as

```kotlin
val x$delegate = e.provideDelegate(thisRef, ::x)
val x: T
    get(): T = x$delegate.getValue(thisRef, ::x)
```

and

```kotlin
var x: T by e
```

is the same as

```kotlin
val x$delegate = e.provideDelegate(thisRef, ::x)
val x: T
    get(): T = x$delegate.getValue(thisRef, ::x)
    set(value) { x$delegate.setValue(thisRef, ::x, value) }
```

where `provideDelegate` is a suitable operator function available using the receiver `e`, while `getValue` and `setValue` work the same way they do with normal property delegation.
As is the case with`setValue` and `getValue`,  `thisRef`  is a reference to the receiver of the property or `null` for local properties, but there is also a special case: for extension properties `thisRef` supplied to `provideDelegate` is `null`, while `thisRef` provided to `getValue` and `setValue` is the actual receiver.
This is due to the fact that, during the creation of the property, no receiver is available.
:::

For both provided and standard delegates, the generated delegate value is placed in the same context as its corresponding property.
This means that for a class member property it will be a synthetic member, for a local property it is a local value in the same scope as the property and for top-level (both extension and non-extension) properties it will be a top-level value.
This affects this value's lifetime in the same way normal value lifetime works.

> Example:
> 
> ```kotlin
> operator fun <V, R : V> Map<in String, V>.getValue(
>         thisRef: Any?, property: KProperty<*>): R =
>     getOrElse(property.name) {
>         throw NoSuchElementException()
>     } as R
> 
> operator fun <V> MutableMap<in String, V>.setValue(
>         thisRef: Any?, property: KProperty<*>, newValue: V) =
>     set(property.name, newValue)
> 
> fun handleConfig(config: MutableMap<String, Any?>) {
>     val parent by config       // Any?
>     val host: String by config // String
>     var port: Int by config    // Int
> 
>     // Delegating property accesses to Map.getValue
>     // Throwing NSEE as there is no "port" key in the map
>     // println("$parent: going to $host:$port")
> 
>     // Delegating property access to Map.setValue
>     port = 443
>     // Map now contains "port" key
> 
>     // Delegating property accesses to Map.getValue
>     // Not throwing NSEE as there is "port" key in the map
>     println("$parent: going to $host:$port")
> }
> 
> fun main() {
>     handleConfig(mutableMapOf(
>         "parent" to "",
>         "host" to "https://kotlinlang.org/"
>     ))
> }
> ```

> Example with `provideDelegate`:
> 
> ```kotlin
> operator fun <V> MutableMap<in String, V>.provideDelegate(
>         thisRef: Any?,
>         property: KProperty<*>): MutableMap<in String, V> =
>     if (containsKey(property.name)) this
>     else throw NoSuchElementException()
> 
> operator fun <V, R : V> Map<in String, V>.getValue(
>         thisRef: Any?, property: KProperty<*>): R = ...
> 
> operator fun <V> MutableMap<in String, V>.setValue(
>         thisRef: Any?, property: KProperty<*>, newValue: V) = ...
> 
> fun handleConfig(config: MutableMap<String, Any?>) {
>     val parent by config       // Any?
>     val host: String by config // String
>     var port: Int by config    // Int
>     // Throwing NSEE here as `provideDelegate`
>     //   checks for "port" key in the map
> 
>     ...
> }
> 
> fun main() {
>     handleConfig(mutableMapOf(
>         "parent" to "",
>         "host" to "https://kotlinlang.org/"
>     ))
> }
> ```

#### Extension property declaration

An _extension property declaration_ is similar to a standard property declaration, but, very much alike an [extension function][Extension function declaration], introduces an additional parameter to the property called _the receiver parameter_. 
This is different from usual property declarations, that do not have any parameters. There are other differences from standard property declarations:

- Extension properties cannot have initializers;
- Extension properties cannot have backing fields;
- Extension properties cannot have default accessors.

> Note: informally, on can say that extension properties have no state of their own. 
> Only properties that use other objects' storage facilities and/or uses constant data can be extension properties.

Aside from these differences, extension properties are similar to regular properties, but, when accessing such a property one always need to supply a [_receiver_][Receivers], implicit or explicit. 
Like for regular properties, the type of the receiver must be a subtype of the receiver parameter, and the value that is supplied as the receiver is bound to the receiver parameter. 
For more information on how a particular receiver for each access is chosen, please refer to the [overloading section][Overload resolution].

The receiver parameter can be accessed inside getter and setter scopes of the property as the implicit receiver or `this`. 
It may also be accessed inside nested scopes using [labeled `this` syntax][This-expressions] using the name of the property declared as the label. 
For delegated properties, the value passed into the operator functions `getValue` and `setValue` as the receiver is the value of the receiver parameter, rather than the value of the outer classifier. 
This is also true for local extension properties: while regular local properties are passed `null` as the first argument of these operator functions, local extension properties are passed the value of the receiver argument instead.

> Note: when declaring extension properties inside classifier declarations, this receiver takes precedence over the classifier object, which is usually the current receiver inside nested properties

For all other purposes, extension properties are not different from non-extension properties.

> Examples:
> 
> ```kotlin
> val Int.foo: Int get() = this + 1
> 
> fun main(args: Array<String>) {
>     println(2.foo.foo) // prints "4"
> }
> 
> class Bar {
>     val foo get() = this // returns type Bar
>     val Int.foo get() = this // returns type Int
> }
> ```

#### Property initialization

All non-abstract properties must be definitely initialized before their first use. 
To guarantee this, Kotlin compiler uses a number of analyses which are described in more detail [here][Control- and data-flow analysis].

#### Constant properties

A property may be declared **constant**, meaning that its value is known during compilation, by using the special `const` modifier. 
In order to be declared `const`, a property must meet the following requirements:

- Its type is one of the following:
    - One of the [the built-in integral types][Built-in integer types];
    - One of the [the built-in floating types][Built-in floating point arithmetic types];
    - `kotlin.Boolean`;
    - `kotlin.Char`;
    - `kotlin.String`;
- It is declared in the top-level scope or inside [an object declaration][Classifier declaration];
- It has an initializer expression and this initializer expression can be evaluated at compile-time.
  Integer literals and string interpolation expressions without evaluated expressions, as well as built-in arithmetic/comparison operations and string concatenation operations on those are such expressions, as well as other constant properties, but it is implementation-defined which other expressions qualify for this;
- It does not have getters, setters or delegation specifiers.

> Example:
> ```kotlin
> // Correct constant properties
> const val answer = 2 * 21
> const val msg = "Hello World!"
> const val calculated = answer + 45
> 
> // Incorrect constant property
> const val emptyStringHashCode = "".hashCode()
> ```

#### Late-initialized properties

A mutable member property can be declared with a special `lateinit` modifier, effectively turning off the [property initialization checks][Property initialization] for it.
Such a property is called late-initialized and may be used for values that are supposed to be initialized not during object construction, but during some other time (for example, a special initialization function).
This means, among other things, that it is the responsibility of the programmer to guarantee that the property is initialized before its usage.

A property may be declared late-initialized if:

- It has no custom getters, setters or delegation;
- It is a member or a top-level property;
- It is mutable;
- It has declared non-nullable type which is also not one of the following types:
    + One of the [built-in integer types][Built-in integer types];
    + One of the [built-in floating types][Built-in floating point arithmetic types];
    + [`kotlin.Boolean`][`kotlin.Boolean`];
    + [`kotlin.Char`][`kotlin.Char`].

### Type alias

:::{.paste target=grammar-rule-typeAlias}
:::

Type alias introduces an alternative name for the specified type and supports both simple and parameterized types. 
If type alias is parameterized, its type parameters must be [unbounded][Type parameters]. 
Another restriction is that recursive type aliases are forbidden --- the type alias name cannot be used in its own right-hand side.

At the moment, Kotlin supports only top-level type aliases. 
The scope where it is accessible is defined by its [*visibility modifiers*][Declaration visibility].

### Declarations with type parameters

Most declarations may be introduced as *generic*, introducing type parameters that must be explicitly specified or [inferred][Type inference] when the corresponding declaration is used.
For declarations that introduce new types this mechanism provides the means of introducing a [parameterized type][Parameterized classifier types].
Please refer to the corresponding section for details.

Type parameters may be used as types inside the scope introduced by the declaration.
When such a declaration is used, the parameters are substituted by types available inside the scope the declaration is used in.

The following declarations are not allowed to have type parameters:

- Non-extension property declarations;
- Object declarations (including companion object declarations);
- Constructor declarations;
- Getters and setters of property declarations;
- Enum class declarations;
- Annotation class declarations;
- Classifier declarations inheriting from `kotlin.Throwable`.

Type parameters are allowed to specify *subtyping restrictions* on them in the form `T : U`, meaning $T <: U$ where $T$ is a type parameter and $U$ is some other type available in the scope the declaration is declared in.
These either are written directly at the parameter placement syntax or using a special `where` syntax.
Any number of restrictions is allowed on a single type, however, for a given type parameter `T`, only one restriction `T : U` can have `U` to be another type parameter.

These restrictions are turned into corresponding [type constraints][Kotlin type constraints] when the type parameters are substituted with types and are employed during [type inference][Type inference] and [overload resolution][Overload resolution] of any usage of the corresponding declaration.
See the corresponding sections for details.

Type parameters do not introduce [runtime-available types][Runtime-available types] unless declared `reified`.
Only type parameters of [inline functions][Inlining] can be declared `reified`.

#### Type parameter variance

The [declaration-site variance][Mixed-site variance] of a particular type parameter for a classifier declaration is specified using special keywords `in` (for covariant parameters) and `out` (for contravariant parameters).
If the variance is not specified, the parameter is implicitly declared invariant.
See [the type system section][Mixed-site variance] for details.

A type parameter is **used in covariant position** in the following cases:

- It is used as an argument in another generic type and the corresponding parameter in that type is covariant;
- It is the return type of a function;
- It is a type of a property.

A type parameter is **used in contravariant position** in the following cases:

- It is used as an argument in another generic type and the corresponding parameter in that type is contravariant;
- It is a type of an parameter of a function;
- It is a type of a mutable property.

A type parameter is used in an invariant position if it is used as an argument in another generic type and the corresponding parameter in that type is invariant.

A usage of a contravariant type parameter in a covariant or invariant position, as well as usage of a covariant type parameter in a contravariant or invariant position, results in **variance conflict** and a compiler error, unless the containing declaration is private to the type parameter owner (in which case its visibility is restricted, see the [visibility][Declaration visibility] section for details).

This restrictions may be lifted in particular cases by [annotating][Annotations] the corresponding type parameter usage with a special built-in annotation `kotlin.UnsafeVariance`.
By supplying this annotation the author of the code explicitly declares that safety features that variance checks provide are not needed in this particular declarations.

TODO: examples

#### Reified type parameters

Type parameters of inline function declarations (and only those) can be declared `reified` using the corresponding keyword.
A reified type parameter is a [runtime-available][Runtime-available types] type inside the function scope, see the corresponding section for details.
Reified type parameters can only be substituted by other [runtime-available types][Runtime-available types] when using such functions.

### Declaration visibility

Each declaration has a visibility property relative to the scope it is declared in.
By default, all the declarations are `public`, meaning that they can be accessed from any other scope their outer scope can be accessed from.
The only exception to this rule are [overriding declarations][Overriding] that by default inherit the visibility from the declaration they override.
Declarations may be also marked `public` explicitly.

Declarations marked as `private` can only be accessed from the same scope they are declared in.
For example, all `private` top-level declarations in a file may only be accessed by code from the same file.

Some `private` declarations are special in that they have an even more restricted visibility, called "`private` to `this`".
These include declarations that are allowed to lift certain [variance][Mixed-site variance] rules in their types as long as they are never accessed outside `this` object, meaning that they can be accessed using `this` as the receiver, but are not visible on other instances of the same class even in the methods of this class.
For example, for a class declaration $C$ with type parameter $T$ it is not allowed to introduce declarations involving $T$ with conflicting variance, unless they are declared `private`.
That is, if $T$ is declared as covariant, any declarations with a type using $T$ in a contravariant position (including properties with type $T$ itself if they are mutable) and if $T$ is declared as contravariant, any declarations with a type using $T$ in a covariant position (including properties with type $T$ itself) are forbidden, unless they are declared using `private` visibility, in which case they are instead treated as "`private` to `this`".

> Note: the above does not account for `@UnsafeVariance` annotation that lifts any variance restrictions on type parameters

TODO: examples

Declarations marked as `internal` may only be accessed from the same [module][Modules], treated as `public` from inside the module and as `private` from outside the module.

Declarations in classifier declaration scope can also be declared `protected`, meaning that they can only be accessed from the same classifier type as well as any types [inheriting][Inheritance] from this type regardless of the scope they are declared in.

There is a partial order of *weakness* between different visibility modifiers:

- `protected` and `internal` are weaker than `private`;
- `public` is weaker than `protected` and `internal`.

> Note: there is a certain restriction regarding `inline` functions that have a different visibility from entities they access.
> In particular, an `inline` function cannot access entities with a stronger visibility (i.e. `public inline` function accessing a `private` property).
> There is one exception to this: a `public inline` function can access `internal` entities which are marked with a special builtin [annotation][Annotations] `@PublishedApi`.


<|MERGE_RESOLUTION|>--- conflicted
+++ resolved
@@ -774,16 +774,12 @@
 :::{.paste target=grammar-rule-propertyDeclaration}
 :::
 
-<<<<<<< HEAD
 Kotlin uses *properties* to represent object-like entities, such as local variables, class fields or top-level values.
 
 Property declarations may create read-only (`val`) or mutable (`var`) entities in their respective scope.
-Properties may also have custom getter or setter --- functions which are used to read or write the property value.
-=======
-Property declarations are used to create read-only (`val`) or mutable (`var`) entities in their respective scope. 
+
 Properties may also have custom getter or setter --- special functions which are used to read or write the property value.
-Getters and setters cannot be called directly, but rather define how the corresponding properties behave when accessed.
->>>>>>> 28246e35
+Getters and setters cannot be called directly, but rather define how the corresponding properties are evaluated when accessed.
 
 #### Read-only property declaration
 
