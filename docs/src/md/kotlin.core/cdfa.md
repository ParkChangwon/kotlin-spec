--- conflicted
+++ resolved
@@ -1,11 +1,5 @@
 ## Control- and data-flow analysis
 
-<<<<<<< HEAD
-
-TODO(Unreachable code w.r.t. Nothing)
-
-=======
->>>>>>> 5a967090
 ### Control flow graph
 
 We define all kinds of control-flow analysis for Kotlin on a classic model called a control-flow graph (CFG).
@@ -911,16 +905,10 @@
 Some analyses described further in this document are based on special instructions called $\killDataFlow(\upsilon)$ where $\upsilon$ is a program variable.
 These are not present in the graph representation described above and need to be inferred before such analyses may actually take place.
 
-<<<<<<< HEAD
-This inference is based on a standard control-flow analysis with the lattice of natural numbers ordered by $\leq$ with an added $\top$ value which is defined greater than any natural number.
-That is, for every assignable property $x$ an element of this lattice is a natural number $N$ with the least upper bound of two numbers defined as maximum function and the greatest lower bound as minimum function. 
-Number $0$ here serves as bottom value.
-=======
 $\killDataFlow$ inference is based on a standard control-flow analysis with the lattice of natural numbers over "min" and "max" operations.
 That is, for every assignable property $x$ an element of this lattice is a natural number $N$, with the least upper bound of two numbers defined as maximum function and the greatest lower bound as minimum function.
 
 > Note: such lattice has 0 as its bottom element and does not have a top element.
->>>>>>> 5a967090
 
 We assume the following transfer functions for our analysis.
 
@@ -941,11 +929,7 @@
 
 After running this analysis, for every backedge $b$ and every variable $x$ present in $s$, if $\exists b_p, b_s: b_p \in predecessors(b) \land b_s \in successors(b) \land \llbracket b_p \rrbracket(x) > \llbracket b_s \rrbracket(x)$, a $\killDataFlow(x)$ instruction must be inserted after $b$.
 
-<<<<<<< HEAD
-> Note: this analysis may seem to contain an infinite lattice (a lattice of natural numbers) and to therefore diverge on some graphs, but, if we assume that every backedge is marked with a `backedge` instruction, it is trivial to prove that no number in this lattice will ever exceed the number of assignments in the analyzed program as any loop in the graph contains at least one backedge, which effectively makes the lattice finite
-=======
 > Informally: this somewhat complicated condition matches variables which have been assigned to in the loop body w.r.t. this loop's backedge.
->>>>>>> 5a967090
 
 > Note: this analysis does involve a possibly **infinite** lattice (a lattice of natural numbers) and may seem to diverge on some graphs.
 > However, if we assume that every backedge in an arbitrary CFG is marked with a `backedge` instruction, it is trivial to prove that no number in the lattice will ever exceed the number of assignments (which is **finite**) in the analyzed program as any loop in the graph will contain at least one backedge.
