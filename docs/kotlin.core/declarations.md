## Declarations

### Glossary

Entity
~ A distinguishable part of a program

Path
~ A sequence of names which identifies a program entity

### Identifiers, names and paths

TODO(Explain paths)

### Introduction

TODO(Examples)

Declarations in Kotlin are used to introduce entities (values, types, etc.); most declarations are *named*, i.e. they also assign an identifier to their own entity, however, some declarations may be *anonymous*.

Every declaration is accessible in a particular *scope*, which is dependent both on where the declaration is located and on the declaration itself.

### Classifier declaration

:::{.paste target=grammar-rule-classDeclaration}
:::
:::{.paste target=grammar-rule-objectDeclaration}
:::

Classifier declarations introduce new types to the program, of the forms described [here][Classifier types]. 
There are three kinds of classifier declarations:

* class declarations;
* interface declarations;
* object declarations.

#### Class declaration

A simple class declaration consists of the following parts.

* name $c$;
* primary constructor declaration $ptor$;
* supertype specifiers $S_1, \ldots, S_s$;
* body $b$, which may include the following:
  - secondary constructor declarations $stor_1, \ldots, stor_c$;
  - instance initialization blocks $init_1, \ldots, init_i$;
  - property declarations $prop_1, \ldots, prop_p$;
  - function declarations $md_1, \ldots, md_m$;
  - companion object declaration $companionObj$;
  - nested classifier declarations $nested$.

and creates a simple classifier type $c : S_1, \ldots, S_s$.

Supertype specifiers are used to create inheritance relation between the declared type and the specified supertype. You can use classes and interfaces as supertypes, but not objects.

It is allowed to inherit from a single class only, i.e., multiple class inheritance is not supported. 
Multiple interface inheritance is allowed.

Instance initialization block describes a block of code which should be executed during [object creation][Classifier initialization].

Property and function declarations in the class body introduce their respective entities in this class' scope, meaning they are available only on an entity of the corresponding class.

Companion object declaration `companion object CO { ... }` for class `C` introduces an object, which is available under this class' name or under the path `C.CO`. 
Companion object name may be omitted, in which case it is considered to be equal to `Companion`.

Nested classifier declarations introduce new classifiers, available under this class' path for all nested classifiers except for inner classes. 
Inner classes are available only on the corresponding class' entities. 
Further details are available [here][Inner and nested classes].

TODO(Examples)

A parameterized class declaration consists of the following parts.

* name $c$;
* type parameter list $T_1, \ldots, T_m$;
* primary constructor declaration $ptor$;
* supertype specifiers $S_1, \ldots, S_s$;
* body $b$, which may include the following
  - secondary constructor declarations $stor_1, \ldots, stor_c$;
  - instance initialization blocks $init_1, \ldots, init_i$;
  - property declarations $prop_1, \ldots, prop_p;$
  - function declarations $md_1, \ldots, md_m$;
  - companion object declaration $companionObj;$
  - nested classifier declarations $nested$.

and extends the rules for a simple class declaration w.r.t. type parameter list. 
Further details are described [here][Declarations with type parameters].

##### Constructor declaration

There are two types of class constructors in Kotlin: primary and secondary.

A primary constructor is a concise way of describing class properties together with constructor parameters, and has the following form

$$ptor : (p_1, \ldots, p_n)$$

where each of $p_i$ may be one of the following:

* regular constructor parameter $name: type$;
* read-only property constructor parameter $\mathtt{val}\ name: type$;
* mutable property constructor parameter $\mathtt{var}\ name: type$.

Property constructor parameters, together with being regular constructor parameters, also declare class properties of the same name and type. 
One can consider them to have the following syntactic expansion.

```kotlin
class Foo(i: Int, val d: Double, var s: String) : Super(i, d, s) {}

class Foo(i: Int, d_: Double, s_: String) : Super(i, d_, s_) {
  val d = d_
  var s = s_
}
```

When accessing property constructor parameters inside the class body, one works with their corresponding properties; however, when accessing them in the supertype specifier list (e.g., as an argument to a superclass constructor invocation), we see them as actual parameters, which cannot be changed.

If a class declaration has a primary constructor and also includes a class supertype specifier, that specifier must represent a valid invocation of the supertype constructor.

A secondary constructor describes an alternative way of creating a class instance and has only regular constructor parameters. 
If a class has a primary constructor, any secondary constructor must delegate to either the primary constructor or to another secondary constructor via `this(...)`.

If a class does not have a primary constructor, its secondary constructors must delegate to either the superclass constructor via `super(...)` (if the superclass is present in the supertype specifier list) or to another secondary constructor via `this(...)`. 
If the only superclass is `kotlin.Any`, delegation is optional.

In all cases, it is forbidden if two or more secondary constructors form a delegation loop.

TODO(elaborate this `this(...)` and `super(...)` business)

Class constructors (both secondary and primary) may have variable-argument parameters and default parameter values, just as regular functions.
Please refer to the [function declaration reference][Function declarations] for details.

##### Nested and inner classifiers

If a classifier declaration $ND$ is *nested* in another classifier declaration $PD$, it creates a nested classifier type --- a classifier type available under the path $PD.ND$. 
In all other aspects, nested classifiers are equivalent to regular ones.

Inner classes are a special kind of nested classifiers, which introduce types of objects associated (linked) with other (parent) objects. 
An inner class declaration $ID$ nested in another classifier declaration $PD$ may reference an *object* of type $ID$ associated with it.

This association happens when instantiating an object of type $ID$, as its constructor may be invoked only when a receiver of type $PD$ is available, and this receiver becomes associated with the new instantiated object of type $ID$.

TODO(...)

##### Inheritance delegation

In a classifier (an object or a class) $C$ declaration any supertype $I$ inheritance may be *delegated to* an arbitrary value $v$ if:

- The supertype $I$ is an interface type;
- $v$ has type $T$ such that $T <: I$.

The inheritance delegation uses a syntax similar to [property delegation][Property delegation] using the `by` keyword, but is specified in the classifier declaration header and is a very different concept.
If inherited using delegation, each method $M$ of $I$ (whether they have a default implementation or not) is delegated to the corresponding method of $v$ as if it was overriden in $C$ with all the parameter values directly passed to the corresponding method in $v$, unless the body of $C$ itself has a suitable override of $M$ (see the method overriding (TODO: link) section).

The particular means on how $v$ is stored inside the classifier object is platform-defined.

Due to the [initialization order of a classifier object][Classifier initialization], the expression used to construct $v$ can not access any of the classifier object properties or methods excluding the parameters of the primary constructor.

TODO(...)

#### Data class declaration

A data class $dataClass$ is a special kind of class, which represents a product type constructed from a number of data properties $(dp_1, \ldots, dp_m)$, described in its primary constructor. 
Non-property constructor parameters are not allowed in the primary constructor of a data class.
As such, it allows Kotlin to reduce the boilerplate and generate a number of additional data-relevant functions.
Each one of these functions is generated if and only if a matching signature function is not present in the class body.

* `equals() / hashCode() / toString()` functions compliant with their contracts:
    - `equals(that)` returns true iff:
        - `that` has the same runtime type as `this`;
        - `this.prop.equals(that.prop)` returns `true` for every data property `prop`;
    - `hashCode()` returns different numbers for objects `A` and `B` if they do not equal by the generated `equals`;
    - `toString` returns a string representations which is guaranteed to include the class name along with all the data properties' string representations.
    - TODO(Be more specific?).
* A `copy()` function for shallow object copying with the following properties:
    - It has the same number of parameters as the primary constructor with the same names and types;
    - It calls the primary constructor with the corresponding parameters at the corresponding positions;
    - It has defaults for all the parameters defaulting to the value of the corresponding property in `this` object.
* A number of `componentN()` functions for destructive declaration:
    - For the data property at position $N$ (**starting with 1**), the generated `component`$N$ function has the same type as this property and returns the value of this property;
    - It has an `operator` modifier, allowing it to be used in [destructuring declarations][Destructuring declaration];
    - The number of these functions is the same as the number of data properties.

These generated declarations of `equals`, `hashCode` and `toString` may be overriden the same way they may be overriden in normal classes.
The overriding version is preferred, as normally.
In addition, for every other function, if any of the base types provide an open function with a matching signature, it is automatically overriden by the generated function as if it was generated with an `override` modifier.

> Note: base classes may also have functions that are either not open or have a conflicting signature with the same function name.
> As expected, these cases result in override or overload conflicts the same way they would do with a normal class declaration.

All these functions consider only data properties $\{dp_i\}$; e.g., your data class may include regular property declarations in its body, however, they will *not* be considered in the `equals()` implementation or have a `componentN()` generated for them.

Data classes have the following restrictions:

* Data classes are closed and cannot be [inherited][Inheritance] from;
* Data classes must have a primary constructor with only property constructor parameters, which become data properties for the data class;
* There must be at least one data property in the primary constructor.

##### Data class generation

TODO(Do we really need this?)

TODO(A more detailed explaination)

#### Enum class declaration

TODO(grammar reference)

TODO(Use "enumeration" instead of "enum"?)

Enum class is a special kind of class with the following properties:

- It has a number of predefined values that are declared in the class itself (*enum entries*);
- No other values of this class can be constructed;
- It implicitly inherits the built-in class `kotlin.Enum` (and cannot have any other base classes);
- It it implicitly final and cannot be inherited from;
- It has special syntax to accommodate for the properties described above.

Enum class body uses special kind of syntax (see grammar) to declare enum entries in addition to all other declarations inside the class body.
Enum entries have their own bodies that may contain their own declarations, similar to [object declarations][Object declaration].

> Note: an enum class can have zero enum entries.
> This makes objects of this class impossible to construct.

In addition to this, every enum class has an implicit companion object declaration with the following member functions (in addition to the ones the object declaration specified explicitly has):

- `valueOf(value: String)` returning an object corresponding to the entry with the name equal to `value` parameter of the call;
- `values()` returning an [array][Array types] of all the possible enum values.
  Every invocation of this function returns a new array to disallow changing its contents.

> Note: Kotlin standard library introduces another function to access all enum values for a specific enum class called `kotlin.enumValues<T>`.
> Please refer to the standard library documentation for details.

TODO(`kotlin.Comparable` generation?)

TODO(...)

#### Annotation class declaration

Annotations class is a special kind of class that is used to declare [annotations][Annotations].
Annotation classes have the following properties:

- They cannot have any secondary constructors;
- All the primary constructor parameters must use the property syntax;
- They implicitly inherit `kotlin.Annotation` class (and cannot have any other base classes);
- They cannot implement interfaces;
- They are implicitly final and cannot be inherited from;
- They may not have any member functions, properties not declared in the primary constructor or any overriding declarations;
- They cannot have companion objects;
- They cannot have nested classes;
- The types of primary constructor parameters are limited to:
    - `kotlin.String`;
    - `kotlin.KClass`;
    - [Built-in number types][Built-in types];
    - Other annotation types;
    - Arrays of any other allowed type.

Annotation classes cannot be constructed directly, but their primary constructors are used when specifying [code annotations][Annotations] for other entities.

TODO(...)

#### Interface declaration

Interfaces differ from classes in that they cannot be directly instantiated in the program, they are meant as a way of describing a contract which should be satisfied by the interface's subtypes. 
In other aspects they are similar to classes, therefore we shall specify their declarations by specifying their differences from class declarations.

* An interface cannot have a class as its supertype;
* An interface cannot have a constructor;
* Interface properties cannot have initializers or backing fields;
* An interface cannot have inner classes (but can have nested classes and companion objects);
* An interface and all its members are implicitly open;
* All interface member properties and functions are implicitly public;
    * Trying to declare a non-public member property or function in an interface is an error.

TODO(Something else?)

#### Object declaration

Object declarations are used to support a singleton pattern and, thus, do two things at the same time. 
One, they (just like class declarations) introduce a new type to the program. 
Two, they create a singleton-like object of that type.

TODO(do we really need this ironic-ish statement about doing two things at the same time?)

Similarly to interfaces, we shall specify object declarations by highlighting their differences from class declarations.

* An object type cannot be used as a supertype for other types;
* An object cannot have a constructor;
* An object cannot have a companion object;
* An object may not have inner classes;
* An object cannot be parameterized, i.e., cannot have type parameters.

TODO(Something else?)

> Note: this section is about declaration of _named_ objects. 
> Kotlin also has a concept of _anonymous_ objects, or object literals, which are similar to their named counterparts, but are expressions rather than declarations and, as such, are described in the [corresponding section][Object literals].

#### Classifier initialization

When creating a class or object instance via one of its constructors $ctor$, it is initialized in a particular order, which we describe here.

First, a supertype constructor corresponding to $ctor$ is called with its respective parameters.

* If $ctor$ is a primary constructor, a corresponding supertype constructor is the one from the supertype specifier list;
* If $ctor$ is a secondary constructor, a corresponding supertype constructor is the one ending the constructor delegation chain of $ctor$;
* If an explicit supertype constructor is not available, `Any()` is implicitly used.

After the supertype initialization is done, we continue the initialization by processing each inner declaration in its body, *in the order of their inclusion in the body*. 
If any initialization step creates a loop, it is considered an undefined behavior.

When a classifier type is initialized using a particular secondary constructor $ctor$ delegated to primary constructor $pctor$ which, in turn, is delegated to the superclass constructor $sctor$, the following happens, in this order:

- $pctor$ is invoked using the specified parameters, initializing all the properties declared by its property parameters in the order they appear in the constructor declaration;
- The superclass object (if any) is initialized as if created by invoking $sctor$ with the specified parameters;
- Interface delegation expressions (if any) are invoked and the result of each is stored in the object to allow for interface delegation, in the order of appearance of delegation declarations in the classifier header;
- All the properties' initialization code as well as all the initialization blocks in the class body get initialized in the order of appearance in the class body;
- $ctor$ body is invoked using the specified parameters.

> Note: this means that if an `init`-block appears between two property declarations in the class body, its body is invoked between the initialization code of these two properties.

This order stays the same if any of the entities involved are omitted, omitting the corresponding step (e.g. if there is no primary constructor, it is not invoked, and if the object is created using primary constructor, the body of the secondary one is not invoked, etc.), but performing all others.
If any of the properties of the object are accessed before they are initialized in this order (for example, if a method called in an initialization block accesses a property that is mention after the block), the value of the property is undefined.

> Note: this can happen if a property is captured in a lambda expression that is used in some way during other initialization phases

TODO(This needs thorough testing)

### Function declaration

:::{.paste target=grammar-rule-functionDeclaration}
:::
:::{.paste target=grammar-rule-functionBody}
:::

Function declarations assign names to functions --- blocks of code which may be called by passing them a number of arguments. 
Functions have special *function types* which are covered in more detail [here][Function types].

A simple function declaration consists of four main parts:

* name $f$
* parameter list $(p_1: P_1 = v_1, \ldots, p_n: P_n = v_n)$
* return type $R$
* body $b$

and has a function type $f : (p_1: P_1, \ldots, p_n: P_n) \rightarrow R$.

Parameter list $(p_1: P_1 = v_1, \ldots, p_n: P_n = v_n)$ describes function parameters --- inputs needed to execute the declared function. 
Each parameter $p_i: P_i = v_i$ introduces $p_i$ as a name of value with type $P_i$ available inside function body $b$; therefore, parameters are final and cannot be changed inside the function. 
A function may have zero or more parameters.

A parameter may include a default value $v_i$, which is used if the corresponding argument is not specified in function invocation; $v_i$ must be an expression which evaluates to type $V <: P_i$.

Return type $R$ is optional, if function body $b$ is present and may be inferred to have a valid type $B : B \not \equiv \mathtt{kotlin.Nothing}$, in which case $R \equiv B$.
In other cases return type $R$ must be specified explicitly.

> As type `kotlin.Nothing` has a [special meaning][`kotlin.Nothing`] in Kotlin type system, it must be specified explicitly, to avoid spurious `kotlin.Nothing` function return types.

Function body $b$ is optional; if it is ommited, a function declaration creates an *abstract* function, which does not have an implementation.
This is allowed only inside an [abstract classifier declaration][Classifier declaration].
If a function body $b$ is present, it should evaluate to type $B$ which should satisfy $B <: R$.

TODO: `expect` and `external` functions also do not have implementations

A parameterized function declaration consists of five main parts.

* name $f$
* type parameter list $T_1, \ldots, T_m$
* parameter list $(p_1: P_1 = v_1, \ldots, p_n: P_n = v_n)$
* return type $R$
* body $b$

and extends the rules for a simple function declaration w.r.t. type parameter list. Further details are described [here][Declarations with type parameters].

#### Named, positional and default parameters

Kotlin supports *named* parameters out-of-the-box, meaning one can bind an argument to a parameter in function invocation not by its position, but by its name, which is equal to the argument name.

```kotlin
fun bar(a: Int, b: Double, s: String): Double = a + b + s.toDouble()

fun main(args: Array<String>) {
    println(bar(b = 42.0, a = 5, s = "13"))
}
```

TODO(Argument names are resolved in compile time)

If one wants to mix named and positional arguments, the argument list must conform to the following form: $P_1, \ldots, P_M, N_1, \ldots, N_Q$, where $P_i$ is a positional argument, $N_j$ is a named argument; i.e., positional arguments must precede all of the named ones.

Kotlin also supports *default* parameters --- parameters which have a default value used in function invocation, if the corresponding argument is missing. Note that default parameters cannot be used to provide a value for positional argument *in the middle* of the positional argument list; allowing this would create an ambiguity of which argument for position $i$ is the correct one: explicit one provided by the developer or implicit one from the default value.

```kotlin
fun bar(a: Int = 1, b: Double = 42.0, s: String = "Hello"): Double =
    a + b + s.toDouble()

fun main(args: Array<String>) {
    // Valid call, all default parameters used
    println(bar())
    // Valid call, defaults for `b` and `s` used
    println(bar(2))
    // Valid call, default for `b` used
    println(bar(2, s = "Me"))

    // Invalid call, default for `b` cannot be used
    println(bar(2, "Me"))
}
```

In summary, argument list should have the following form:

* Zero or more positional arguments;
* Zero or more named arguments.

Missing arguments are bound to their default values, if they exist.

#### Variable length parameters

One of the parameters may be designated as being variable length (aka *vararg*).
A parameter list $(p_1, \ldots, \text{vararg }p_i: P_i = v_i, \ldots, p_n)$ means a function may be called with any number of arguments in the i-th position.
These arguments are represented inside function body $b$ as a value $p_i$ of type, which is the result of [*array type specialization*][Array types] of type `Array<out `$P_i$`>`.

If a variable length parameter is not last in the parameter list, all subsequent arguments in the function invocation should be specified as named arguments.

If a variable length parameter has a default value, it should be an expression which evaluates to a value of type, which is the result of [*array type specialization*][Array types] of type `Array<out `$P_i$`>`.

An array of type `Array<Q>`$\: <: \:$`ATS(Array<out `$P_i$`>)` may be *unpacked* to a variable length parameter in function invocation using [spread operator][Spread operator]; in this case array elements are considered to be separate arguments in the variable length parameter position.

> Note: this means that, for variable length parameters corresponding to specialized array types, unpacking is possible only for these specialized versions; for a variable length parameter of type `Int`, for example, unpacking is valid only for `IntArray`, and not for `Array<Int>`.

A function invocation may include several spread operator expressions corresponding to the vararg parameter.

#### Extension function declaration

An _extension function declaration_ is similar to a standard function declaration, but introduces an additional special function parameter, the _receiver parameter_. 
This parameter is designated by specifying the receiver type (the type before `.` in function name), which becomes the type of this receiver parameter. 
This parameter is not named and must always be supplied (either explicitly or implicitly), e.g. it cannot be a variable-argument parameter, have a default value, etc.

Calling such a function is special because the receiver parameter is not supplied as an argument of the call, but as the [_receiver_][Receivers] of the call, be it implicit or explicit. 
This parameter is available inside the scope of the function as the implicit receiver or `this`-expression, while nested scopes may introduce additional receivers that take precedence over this one. 
See [the receiver section][Receivers] for details. 
This receiver is also available (as usual) in nested scope using labeled `this` syntax using the name of the declared function as the label.

For more information on how a particular receiver for each call is chosen, please refer to the [overloading section][Overload resolution].

> Note: when declaring extension functions inside classifier declarations, this receiver takes precedence over the classifier object, which is usually the current receiver inside nested functions

For all other purposes, extension functions are not different from non-extension functions.

Examples:

```kotlin
fun Int.foo() { println(this + 1) } // this has type Int

fun main(args: Array<String>) {
    2.foo() // prints "3"
}

class Bar {
    fun foo() { println(this) } // this has type Bar
    fun Int.foo() { println(this) } // this has type Int
}
```

### Property declaration

:::{.paste target=grammar-rule-propertyDeclaration}
:::

Property declarations are used to create read-only (`val`) or mutable (`var`) entities in their respective scope. 
Properties may also have custom getter or setter --- functions which are used to read or write the property value.

#### Read-only property declaration

A read-only property declaration `val x: T = e` introduces `x` as a name of the result of `e`. 

A read-only property declaration may include a custom [getter][Getters and setters] in the form of

```kotlin
val x: T = e
    get() { ... }
```

in which case `x` is used as a synonym to the getter invocation. 
Both the right-hand value `e`, the type `T` and the getter are optional, however, at least one of them must be specified. 
More so, if both the type of `e` and the return type of the getter cannot be [inferred][Type inference] (or, in case of the getter, specified explicitely), the type `T` must be specified explicitly. 
In case both `e` and `T` are specified, the type of `e` must be a subtype of `T` (see [subtyping][Subtyping] for more details).

TODO: we never actually say how getters are similar/different to normal functions and, henceworth, how the inference works

The initializer expression `e`, if given, serves as the starting value for the property backing field (see [getters and setters section][Getters and setters] for details) and is evaluated when the property is created.
Properties that are not allowed to have backing fields (see [getters and setters section][Getters and setters] for details) are also not allowed to have initializer expressions.

> Note: although a property with an initializer expression looks similar to an [assignment][Assignments], it is different in several key ways: first, a read-only property cannot be assigned, but may have an initializer expression; second, the initializer expression never invokes the property setter, but assigns the property backing field value directly.

#### Mutable property declaration

A mutable property declaration `var x: T = e` introduces `x` as a name of a mutable variable with type `T` and initial value equals to the result of `e`. 
The rules regarding the right-hand value `e` and the type `T` match those of a read-only property declaration.

A mutable property declaration may include a custom [getter][Getters and setters] and/or custom [setter][Getters and setters] in the form of

```kotlin
var x: T = e
    get(): TG { ... }
    set(value: TS) { ... }
```

in which case `x` is used as a synonym to the getter invocation when read from and to the setter invocation when written to.

#### Local property declaration

If a property declaration is local, it creates a local entity which follows most of the same rules as the ones for regular property declarations. However, local property declarations cannot have custom getters or setters.

Local property declarations also support *destructive* declaration in the form of

```kotlin
val (a: T, b: U, c: V, ...) = e
```

which is a syntactic sugar for the following expansion

```kotlin
val a: T = e.component1()
val b: U = e.component2()
val c: V = e.component3()
...
```

where `componentN()` should be a valid operator function available on the result of `e`. Each individual component property follows the rules for regular local property declaration.

#### Getters and setters

As mentioned before, a property declaration may include a custom getter and/or custom setter (together called *accessors*) in the form of

```kotlin
var x: T = e
    get(): TG { ... }
    set(anyValidArgumentName: TS): RT { ... }
```

These functions have the following requirements

* $TG \equiv T$;
* $TS \equiv T$;
* $RT \equiv \mathtt{kotlin.Unit}$;
* Types $TG$, $TS$ and $RT$ are optional and may be omitted from the declaration;
  
* Read-only properties may have a custom getter, but not a custom setter;
* Mutable properties may have any combination of a custom getter and a custom setter
  
* Setter argument may have any valid identifier as argument name.

> Note: Regular coding convention recommends `value` as the name for the setter argument

One can also ommit the accessor body, in which case a *default* implementation is used (also known as default accessor).

```kotlin
var x: T = e
    get
    set
```

> This notation is usually used if you need to change some aspects of an accessor (i.e., its visibility) without changing the default implementation.

Getters and setters allow one to customize how the property is accessed, and may need access to the property's *backing field*, which is responsible for actually storing the property data. 
It is accessed via the special `field` property available inside accessor body, which follows these conventions

* For a property declaration of type `T`, `field` has the same type `T`
* `field` is read-only inside getter body
* `field` is mutable inside setter body

However, the backing field is created for a property only in the following cases

* A property has no custom accessors;
* A property has a default accessor;
* A property has a custom accessor, and it uses `field` property;
* A mutable property has a custom getter or setter, but not both/

In all other cases a property has no backing field.
Properties without backing fields are not allowed to have initializer expressions.

Read/write access to the property is replaced with getter/setter invocation respectively.

Getters and setters allow for some modifiers available for function declarations (for example, they may be declared `inline`, see grammar for details).

#### Delegated property declaration

A delegated read-only property declaration `val x: T by e` introduces `x` as a name for the *delegation* result of property `x` to the entity `e`. 
One may view these properties as regular properties with a special *delegating* [getters][Getters and setters]:

```kotlin
val x: T by e
```

is the same as

```kotlin
val x$delegate = e
val x: T
    get(): T = x$delegate.getValue(thisRef, ::x)
```

Here every access to such property (`x` in this case) becomes an [overloadable][Operator overloading] form which is expanded into the following:

```haskell
e.getValue(thisRef, property)
```

where 

- `e` is the delegating entity; the compiler needs to make sure that this is accessible in any place `x` is accessible;
- `getValue` is a suitable operator function available on `e`;
- `thisRef` is the [receiver][Receivers] object for the property.
  This argument is `null` for local properties;
- `property` is an object of the type `kotlin.KProperty<*>` that contains information relevant to `x` (for example, its name, see standard library documentation for details).

```kotlin
var x: T by e
```

is the same as

```kotlin
val x$delegate = e
var x: T
    get(): T = x$delegate.getValue(thisRef, ::x)
    set(value: T) { x$delegate.setValue(thisRef, ::x, value) }
```

A delegated mutable property declaration `var x: T by e` introduces `x` as a name of a mutable entity with type `T`, access to which is *delegated* to the entity `e`. 
As before, one may view these properties as regular properties with special *delegating* [getters and setters][Getters and setters].

Read access is handled the same way as for a delegated read-only property. 
Any write access to `x` (using, for example, an assignment operator `x = y`) becomes an overloadable form with the following expansion:

```haskell
e.setValue(thisRef, property, y)
```

where 

- `e` is the delegating entity; the compiler needs to make sure that this is accessible in any place `x` is accessible;
- `getValue` is a suitable operator function available on `e`;
- `thisRef` is the [receiver][Receivers] object for the property.
  This argument is `null` for local properties;
- `property` is an object of the type `kotlin.KProperty<*>` that contains information relevant to `x` (for example, its name, see standard library documentation for details);
- `y` is the value `x` is assigned to.
  In case of complex assignments (see the [assignment][Assignments] section), as they are all overloadable forms, first the assignment expansion is performed, and after that, the expansion of the delegated property using normal assignment.

The type of a delegated property may be omitted at the declaration site, meaning that it may be [inferred][Type inference] from the delegating function itself, as it is with regular getters and setters.
If this type is omitted, it is inferred as if it was assigned the value of its expansion.
If this inference fails, it is a compile-time error.

If the delegate expression has a suitable operator function called `provideDelegate`, a *provided* delegate is used instead.
The provided delegate is accessed using the following expansion:

```kotlin
val x: T by e
```

is the same as

```kotlin
val x$delegate = e.provideDelegate(thisRef, ::x)
val x: T
    get(): T = x$delegate.getValue(thisRef, ::x)
```

and

```kotlin
var x: T by e
```

is the same as

```kotlin
val x$delegate = e.provideDelegate(thisRef, ::x)
val x: T
    get(): T = x$delegate.getValue(thisRef, ::x)
    set(value) { x$delegate.setValue(thisRef, ::x, value) }
```

where `provideDelegate` is a suitable operator function available using the receiver `e`, while `getValue` and `setValue` work the same way they do with normal property delegation.
As is the case with`setValue` and `getValue`,  `thisRef`  is a reference to the receiver of the property or `null` for local properties, but there is also a special case: for extension properties `thisRef` supplied to `provideDelegate` is `null`, while `thisRef` provided to `getValue` and `setValue` is the actual receiver.
This is due to the fact that, during the creation of the property, no receiver is available.

For both provided and standard delegates, the generated delegate value is placed in the same context as its corresponding property.
This means that for a class member property it will be a synthetic member, for a local property it is a local value in the same scope as the property and for top-level (both extension and non-extension) properties it will be a top-level value.
This affects this value's lifetime in the same way normal value lifetime works.

#### Extension property declaration

An _extension property declaration_ is similar to a standard property declaration, but, very much alike an [extension function][Extension function declaration], introduces an additional parameter to the property called _the receiver parameter_. 
This is different from usual property declarations, that do not have any parameters. There are other differences from standard property declarations:

- Extension properties cannot have initializers;
- Extension properties cannot have backing fields;
- Extension properties cannot have default accessors.

> Note: informally, on can say that extension properties have no state of their own. 
> Only properties that use other objects' storage facilities and/or uses constant data can be extension properties.

Aside from these differences, extension properties are similar to regular properties, but, when accessing such a property one always need to supply a [_receiver_][Receivers], implicit or explicit. 
Also, unlike regular properties, the type of the receiver must be a subtype of the receiver parameter, and the value that is supplied as the receiver is bound to the receiver parameter. 
For more information on how a particular receiver for each access is chosen, please refer to the [overloading section][Overload resolution].

The receiver parameter can be accessed inside getter and setter scopes of the property as the implicit receiver or `this`. 
It may also be accessed inside nested scopes using [labeled `this` syntax][This-expressions] using the name of the property declared as the label. 
For delegated properties, the value passed into the operator functions `getValue` and `setValue` as the receiver is the value of the receiver parameter, rather than the value of the outer classifier. 
This is also true for local extension properties: while regular local properties are passed `null` as the first argument of these operator functions, local extension properties are passed the value of the receiver argument instead.

> Note: when declaring extension properties inside classifier declarations, this receiver takes precedence over the classifier object, which is usually the current receiver inside nested properties

For all other purposes, extension properties are not different from non-extension properties.

Examples:

```kotlin
val Int.foo: Int get() = this + 1

fun main(args: Array<String>) {
    println(2.foo.foo) // prints "4"
}

class Bar {
    val foo get() = this // returns type Bar
    val Int.foo get() = this // returns type Int
}
```

TODO(More examples (delegation, at least))

#### Property initialization

All non-abstract properties must be definitely initialized before their first use. 
To guarantee this, Kotlin compiler uses a number of analyses which are described in more detail [here][Control- and data-flow analysis].

TODO(maybe it makes more sense to write all the initialization business right here)

#### Constant properties

A property may be declared **constant**, meaning that its value is known during compilation, by using the special `const` modifier. 
In order to be declared `const`, a property must meet the following requirements:

- Its type is one of the following:
    - One of the [the built-in integral types][Built-in integer types];
    - `kotlin.Boolean`;
    - `kotlin.Char`;
    - `kotlin.String`;
- It is declared in the top-level scope or inside [an object declaration][Object declarations];
- It has an initializer expression and this initializer expression may be evaluated at compile-time.
  Integer literals and string interpolation expressions without evaluated expressions, as well as builtin arithmetic/comparison operations and string concatenation operations on those are such expressions, but it is implementation-defined which other expressions qualify for this;
- It does not have getters, setters or delegation specifiers.

### Type alias

:::{.paste target=grammar-rule-typeAlias}
:::

Type alias introduces an alternative name for the specified type and supports both simple and parameterized types. 
If type alias is parameterized, its type parameters must be [unbounded][Type parameters]. 
Another restriction is that recursive type aliases are forbidden --- the type alias name cannot be used in its own right-hand side.

At the moment, Kotlin supports only top-level type aliases. 
The scope where it is accessible is defined by its [*visibility modifiers*][Visibility].

### Declarations with type parameters

TODO(this is a stub)

<<<<<<< HEAD
Most declarations may be introduced as *generic*, introducing type parameters that must be explicitly specified or [inferred][Type inference] when the corresponding declaration is used.
For declarations that introduce new types this mechanism provides the means of introducing a [parameterized type][Parameterized classifier types].
Please refer to the corresponding section for details.
=======
### Declaration visibility

Each declaration has a visibility property relative to the scope it is declared in.
By default, all the declarations are `public`, meaning that they can be accessed from any other scope their outer scope can be accessed from.
Declarations may be also marked `public` explicitly.

Declarations marked as `private` can only be accessed from the same scope they are declared in.
For example, all `private` top-level declarations in a file may only be accessed by code from the same file.

Declarations marked as `internal` may only be accessed from the same [module][Modules], treated as `public` from inside the module and as `private` from outside the module.

Declarations in classifier declaration scope can also be declared `protected`, meaning that they can only be accessed from the same classifier type as well as any types [inheriting][Inheritance] from this type regardless of the scope they are declared in.

> There is a certain restriction regarding `inline` functions that have a different visibility from entities they access.
> In particular, an `inline` function cannot access entities with a less permitting visibility (i.e. `public inline` function accessing a `private` property).
> There is one exception to this: a `public inline` function can access `internal` entities which are marked with a special builtin [annotation][Annotations] `@PublishedApi`.

### Declaration modifiers
>>>>>>> 042dfe41

Type parameters may be used as types inside the scope introduced by the declaration.
When such a declaration is used, the parameters are substituted by types available inside the scope the declaration is used in.

The following declarations are not allowed to have type parameters:

- Non-extension property declarations;
- Object declarations (including companion object declarations);
- Constructor declarations;
- Getters and setters of property declarations;
- TODO: anything else?

Type parameters are allowed to specify *subtyping restrictions* on them in the form `T : U`, meaning $T <: U$ where $T$ is a type parameter and $U$ is some other type available in the scope the declaration is declared in.
These either are written directly at the parameter placement syntax or using a special `where` syntax.
Any number of restrictions is allowed on a single type.
These restrictions are turned into corresponding [type constraints][Kotlin type constraints] when the type parameters are substituted with types and are employed during [type inference][Type inference] and [overload resolution][Overload resolution] of any usage of the corresponding declaration.
See the corresponding sections for details.

<<<<<<< HEAD
Type parameters do not introduce [runtime-available types][Runtime-available types] unless declared `reified`.

#### Type parameter variance

The [declaration-site variance][Mixed-site variance] of a particular type parameter for a type is specified using special keywords `in` (for covariant parameters) and `out` (for contravariant parameters).
If the variance is not specified, the parameter is implicitly declared invariant.
See [the type system section][Mixed-site variance] for details.

#### Reified type parameters

Type parameters of inline function declarations (and only those) can be declared `reified` using the corresponding keyword.
A reified type parameter is a [runtime-available][Runtime-available types] type inside the function scope, see the corresponding section for details.
Reified type parameters can only be substitued by other [runtime-available types][Runtime-available types] when using such functions.

### Declaration modifiers

TODO(this is a stub)

A member function of a classifier declaration may be declared `abstract`, `open` or `override`, which means that it can be (or is supposed to) be overriden in the classes derived from it (see the [inheritance section][Overriding] for details).

TODO(`lateinit`)

TODO(overriding vs overloading vs shadowing)
=======
TODO(visibility)
>>>>>>> 042dfe41
<|MERGE_RESOLUTION|>--- conflicted
+++ resolved
@@ -349,7 +349,7 @@
 
 A parameter may include a default value $v_i$, which is used if the corresponding argument is not specified in function invocation; $v_i$ must be an expression which evaluates to type $V <: P_i$.
 
-Return type $R$ is optional, if function body $b$ is present and may be inferred to have a valid type $B : B \not \equiv \mathtt{kotlin.Nothing}$, in which case $R \equiv B$.
+Return type $R$ is optional, if function body $b$ is present and may be inferred to have a valid type $B : B \not \equiv \Nothing$, in which case $R \equiv B$.
 In other cases return type $R$ must be specified explicitly.
 
 > As type `kotlin.Nothing` has a [special meaning][`kotlin.Nothing`] in Kotlin type system, it must be specified explicitly, to avoid spurious `kotlin.Nothing` function return types.
@@ -768,30 +768,9 @@
 
 TODO(this is a stub)
 
-<<<<<<< HEAD
 Most declarations may be introduced as *generic*, introducing type parameters that must be explicitly specified or [inferred][Type inference] when the corresponding declaration is used.
 For declarations that introduce new types this mechanism provides the means of introducing a [parameterized type][Parameterized classifier types].
 Please refer to the corresponding section for details.
-=======
-### Declaration visibility
-
-Each declaration has a visibility property relative to the scope it is declared in.
-By default, all the declarations are `public`, meaning that they can be accessed from any other scope their outer scope can be accessed from.
-Declarations may be also marked `public` explicitly.
-
-Declarations marked as `private` can only be accessed from the same scope they are declared in.
-For example, all `private` top-level declarations in a file may only be accessed by code from the same file.
-
-Declarations marked as `internal` may only be accessed from the same [module][Modules], treated as `public` from inside the module and as `private` from outside the module.
-
-Declarations in classifier declaration scope can also be declared `protected`, meaning that they can only be accessed from the same classifier type as well as any types [inheriting][Inheritance] from this type regardless of the scope they are declared in.
-
-> There is a certain restriction regarding `inline` functions that have a different visibility from entities they access.
-> In particular, an `inline` function cannot access entities with a less permitting visibility (i.e. `public inline` function accessing a `private` property).
-> There is one exception to this: a `public inline` function can access `internal` entities which are marked with a special builtin [annotation][Annotations] `@PublishedApi`.
-
-### Declaration modifiers
->>>>>>> 042dfe41
 
 Type parameters may be used as types inside the scope introduced by the declaration.
 When such a declaration is used, the parameters are substituted by types available inside the scope the declaration is used in.
@@ -810,7 +789,6 @@
 These restrictions are turned into corresponding [type constraints][Kotlin type constraints] when the type parameters are substituted with types and are employed during [type inference][Type inference] and [overload resolution][Overload resolution] of any usage of the corresponding declaration.
 See the corresponding sections for details.
 
-<<<<<<< HEAD
 Type parameters do not introduce [runtime-available types][Runtime-available types] unless declared `reified`.
 
 #### Type parameter variance
@@ -825,15 +803,31 @@
 A reified type parameter is a [runtime-available][Runtime-available types] type inside the function scope, see the corresponding section for details.
 Reified type parameters can only be substitued by other [runtime-available types][Runtime-available types] when using such functions.
 
+### Declaration visibility
+
+Each declaration has a visibility property relative to the scope it is declared in.
+By default, all the declarations are `public`, meaning that they can be accessed from any other scope their outer scope can be accessed from.
+Declarations may be also marked `public` explicitly.
+
+Declarations marked as `private` can only be accessed from the same scope they are declared in.
+For example, all `private` top-level declarations in a file may only be accessed by code from the same file.
+
+Declarations marked as `internal` may only be accessed from the same [module][Modules], treated as `public` from inside the module and as `private` from outside the module.
+
+Declarations in classifier declaration scope can also be declared `protected`, meaning that they can only be accessed from the same classifier type as well as any types [inheriting][Inheritance] from this type regardless of the scope they are declared in.
+
+> There is a certain restriction regarding `inline` functions that have a different visibility from entities they access.
+> In particular, an `inline` function cannot access entities with a less permitting visibility (i.e. `public inline` function accessing a `private` property).
+> There is one exception to this: a `public inline` function can access `internal` entities which are marked with a special builtin [annotation][Annotations] `@PublishedApi`.
+
 ### Declaration modifiers
 
 TODO(this is a stub)
 
 A member function of a classifier declaration may be declared `abstract`, `open` or `override`, which means that it can be (or is supposed to) be overriden in the classes derived from it (see the [inheritance section][Overriding] for details).
 
+TODO(declaration scope)
+
 TODO(`lateinit`)
 
 TODO(overriding vs overloading vs shadowing)
-=======
-TODO(visibility)
->>>>>>> 042dfe41
