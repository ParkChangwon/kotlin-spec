--- conflicted
+++ resolved
@@ -6,11 +6,7 @@
 
 ##### Character classes
 
-<<<<<<< HEAD
-**_LF_:**    
-=======
 **_LF_:**  
->>>>>>> 015a37b4
   ~  _<unicode character Line Feed U+000A>_
 
 **_CR_:**  
